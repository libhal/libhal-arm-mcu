// Copyright 2024 Khalil Estell
//
// Licensed under the Apache License, Version 2.0 (the "License");
// you may not use this file except in compliance with the License.
// You may obtain a copy of the License at
//
//      http://www.apache.org/licenses/LICENSE-2.0
//
// Unless required by applicable law or agreed to in writing, software
// distributed under the License is distributed on an "AS IS" BASIS,
// WITHOUT WARRANTIES OR CONDITIONS OF ANY KIND, either express or implied.
// See the License for the specific language governing permissions and
// limitations under the License.

#include <libhal-arm-mcu/dwt_counter.hpp>
#include <libhal-arm-mcu/startup.hpp>
#include <libhal-arm-mcu/stm32f1/can.hpp>
#include <libhal-arm-mcu/stm32f1/clock.hpp>
#include <libhal-arm-mcu/stm32f1/constants.hpp>
#include <libhal-arm-mcu/stm32f1/input_pin.hpp>
#include <libhal-arm-mcu/stm32f1/output_pin.hpp>
#include <libhal-arm-mcu/stm32f1/spi.hpp>
#include <libhal-arm-mcu/stm32f1/uart.hpp>
#include <libhal-arm-mcu/system_control.hpp>
<<<<<<< HEAD
#include <libhal-soft/bit_bang_i2c.hpp>
#include <libhal-soft/bit_bang_spi.hpp>
#include <libhal-soft/inert_drivers/inert_adc.hpp>
#include <libhal-util/steady_clock.hpp>

=======
#include <libhal-util/bit_bang_i2c.hpp>
#include <libhal-util/inert_drivers/inert_adc.hpp>
>>>>>>> b69b715f
#include <libhal/output_pin.hpp>
#include <libhal/units.hpp>

#include <resource_list.hpp>

<<<<<<< HEAD
constexpr bool use_bit_bang_spi = false;

resource_list initialize_platform()
=======
void initialize_platform(resource_list& p_resources)
>>>>>>> b69b715f
{
  using namespace hal::literals;
  p_resources.reset = []() { hal::cortex_m::reset(); };

  // Set the MCU to the maximum clock speed
  hal::stm32f1::maximum_speed_using_internal_oscillator();

  auto cpu_frequency = hal::stm32f1::frequency(hal::stm32f1::peripheral::cpu);
  static hal::cortex_m::dwt_counter steady_clock(cpu_frequency);
  p_resources.clock = &steady_clock;

  static hal::stm32f1::uart uart1(hal::port<1>, hal::buffer<128>);
  p_resources.console = &uart1;

  static hal::stm32f1::can can({ .baud_rate = 1'000'000 },
                               hal::stm32f1::can_pins::pb9_pb8);
  p_resources.can = &can;

  static hal::stm32f1::output_pin led('C', 13);
  p_resources.status_led = &led;

  // pin G0 on the STM micromod is port B, pin 4
  static hal::stm32f1::input_pin input_pin('B', 4);
  p_resources.input_pin = &input_pin;

  static hal::stm32f1::output_pin sda_output_pin('B', 7);
  static hal::stm32f1::output_pin scl_output_pin('B', 6);

  sda_output_pin.configure({
    .resistor = hal::pin_resistor::pull_up,
    .open_drain = true,
  });
  scl_output_pin.configure({
    .resistor = hal::pin_resistor::pull_up,
    .open_drain = true,
  });
  static hal::bit_bang_i2c::pins bit_bang_pins{
    .sda = &sda_output_pin,
    .scl = &scl_output_pin,
  };
  static hal::bit_bang_i2c bit_bang_i2c(bit_bang_pins, steady_clock);
<<<<<<< HEAD

  static hal::stm32f1::output_pin spi_chip_select('A', 4);
  static hal::stm32f1::output_pin sck('A', 5);
  static hal::stm32f1::output_pin copi('A', 6);
  static hal::stm32f1::input_pin cipo('A', 7);

  static hal::soft::bit_bang_spi::pins bit_bang_spi_pins{ .sck = &sck,
                                                          .copi = &copi,
                                                          .cipo = &cipo };

  static hal::spi::settings bit_bang_spi_settings{
    .clock_rate = 250.0_kHz,
    .clock_polarity = false,
    .clock_phase = false,
  };

  hal::spi* spi = nullptr;

  if constexpr (use_bit_bang_spi) {
    static hal::soft::bit_bang_spi bit_bang_spi(
      bit_bang_spi_pins, steady_clock, bit_bang_spi_settings);
    spi = &bit_bang_spi;
  } else {
    static hal::stm32f1::spi spi1(hal::bus<2>,
                                  {
                                    .clock_rate = 250.0_kHz,
                                    .clock_polarity = false,
                                    .clock_phase = false,
                                  });
    spi = &spi1;
  }

  return {
    .reset = []() { hal::cortex_m::reset(); },
    .console = &uart1,
    .status_led = &led,
    .clock = &steady_clock,
    .can = &can,
    .adc = &adc,
    .input_pin = &input_pin,
    .i2c = &bit_bang_i2c,
    .spi = spi,
    .spi_chip_select = &spi_chip_select,
  };
=======
  p_resources.i2c = &bit_bang_i2c;

  static hal::stm32f1::spi spi1(hal::bus<1>,
                                {
                                  .clock_rate = 250.0_kHz,
                                  .clock_polarity = false,
                                  .clock_phase = false,
                                });
  p_resources.spi = &spi1;

  static hal::stm32f1::output_pin spi_chip_select('A', 4);
  p_resources.spi_chip_select = &spi_chip_select;
>>>>>>> b69b715f
}<|MERGE_RESOLUTION|>--- conflicted
+++ resolved
@@ -22,28 +22,19 @@
 #include <libhal-arm-mcu/stm32f1/spi.hpp>
 #include <libhal-arm-mcu/stm32f1/uart.hpp>
 #include <libhal-arm-mcu/system_control.hpp>
-<<<<<<< HEAD
 #include <libhal-soft/bit_bang_i2c.hpp>
 #include <libhal-soft/bit_bang_spi.hpp>
 #include <libhal-soft/inert_drivers/inert_adc.hpp>
 #include <libhal-util/steady_clock.hpp>
 
-=======
-#include <libhal-util/bit_bang_i2c.hpp>
-#include <libhal-util/inert_drivers/inert_adc.hpp>
->>>>>>> b69b715f
 #include <libhal/output_pin.hpp>
 #include <libhal/units.hpp>
 
 #include <resource_list.hpp>
 
-<<<<<<< HEAD
 constexpr bool use_bit_bang_spi = false;
 
-resource_list initialize_platform()
-=======
 void initialize_platform(resource_list& p_resources)
->>>>>>> b69b715f
 {
   using namespace hal::literals;
   p_resources.reset = []() { hal::cortex_m::reset(); };
@@ -85,9 +76,9 @@
     .scl = &scl_output_pin,
   };
   static hal::bit_bang_i2c bit_bang_i2c(bit_bang_pins, steady_clock);
-<<<<<<< HEAD
 
   static hal::stm32f1::output_pin spi_chip_select('A', 4);
+  p_resources.spi_chip_select = &spi_chip_select;
   static hal::stm32f1::output_pin sck('A', 5);
   static hal::stm32f1::output_pin copi('A', 6);
   static hal::stm32f1::input_pin cipo('A', 7);
@@ -117,31 +108,5 @@
                                   });
     spi = &spi1;
   }
-
-  return {
-    .reset = []() { hal::cortex_m::reset(); },
-    .console = &uart1,
-    .status_led = &led,
-    .clock = &steady_clock,
-    .can = &can,
-    .adc = &adc,
-    .input_pin = &input_pin,
-    .i2c = &bit_bang_i2c,
-    .spi = spi,
-    .spi_chip_select = &spi_chip_select,
-  };
-=======
-  p_resources.i2c = &bit_bang_i2c;
-
-  static hal::stm32f1::spi spi1(hal::bus<1>,
-                                {
-                                  .clock_rate = 250.0_kHz,
-                                  .clock_polarity = false,
-                                  .clock_phase = false,
-                                });
-  p_resources.spi = &spi1;
-
-  static hal::stm32f1::output_pin spi_chip_select('A', 4);
-  p_resources.spi_chip_select = &spi_chip_select;
->>>>>>> b69b715f
+  p_resources.spi = spi;
 }