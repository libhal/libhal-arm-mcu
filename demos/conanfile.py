#!/usr/bin/python
#
# Copyright 2024 Khalil Estell
#
# Licensed under the Apache License, Version 2.0 (the "License");
# you may not use this file except in compliance with the License.
# You may obtain a copy of the License at
#
#      http://www.apache.org/licenses/LICENSE-2.0
#
# Unless required by applicable law or agreed to in writing, software
# distributed under the License is distributed on an "AS IS" BASIS,
# WITHOUT WARRANTIES OR CONDITIONS OF ANY KIND, either express or implied.
# See the License for the specific language governing permissions and
# limitations under the License.

from conan import ConanFile


class demos(ConanFile):
    python_requires = "libhal-bootstrap/[^4.1.0]"
    python_requires_extend = "libhal-bootstrap.demo"

    def requirements(self):
        self.requires("libhal-util/[^5.4.0]")
<<<<<<< HEAD
        self.requires("libhal-arm-mcu/[1.6.0 || latest]")
        self.requires("minimp3/cci.20211201")
        
=======
        self.requires("libhal-arm-mcu/[1.7.0 || latest]")
        self.requires("minimp3/cci.20211201")
>>>>>>> 8b079de7
<|MERGE_RESOLUTION|>--- conflicted
+++ resolved
@@ -23,11 +23,6 @@
 
     def requirements(self):
         self.requires("libhal-util/[^5.4.0]")
-<<<<<<< HEAD
-        self.requires("libhal-arm-mcu/[1.6.0 || latest]")
-        self.requires("minimp3/cci.20211201")
-        
-=======
         self.requires("libhal-arm-mcu/[1.7.0 || latest]")
         self.requires("minimp3/cci.20211201")
->>>>>>> 8b079de7
+        