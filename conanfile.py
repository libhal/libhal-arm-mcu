--- conflicted
+++ resolved
@@ -52,16 +52,8 @@
     }
 
     def requirements(self):
-<<<<<<< HEAD
-        bootstrap = self.python_requires["libhal-bootstrap"]
-        bootstrap.module.add_library_requirements(
-            self, override_libhal_util_version="5.3.0",
-            override_libhal_version="4.7.0")
-
-=======
         self.requires("libhal/[^4.9.0]", transitive_headers=True)
         self.requires("libhal-util/[^5.3.0]", transitive_headers=True)
->>>>>>> 52d3e6b6
         self.requires("ring-span-lite/[^0.7.0]", transitive_headers=True)
         self.requires("scope-lite/0.2.0")
 
