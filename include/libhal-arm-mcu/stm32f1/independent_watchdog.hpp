--- conflicted
+++ resolved
@@ -6,10 +6,6 @@
 class independent_watchdog
 {
 public:
-<<<<<<< HEAD
-  void start() override;
-  void reset() override;
-=======
   /**
    * @brief start the watchdog countdown
    */
@@ -18,7 +14,6 @@
    * @brief resets the watchdog countdown
    */
   void reset();
->>>>>>> 53ae43c8
   /**
    * @brief configures the watchdog countdown frequency and counter to specified
    * time
@@ -29,12 +24,6 @@
    * the actual wait time may be 66%-133% of the specified time due to clock
    * variance (sec. 7.2.5, pg. 96)
    */
-<<<<<<< HEAD
-  void set_countdown_time(hal::time_duration wait_time) override;
-  
-  bool check_flag() override;
-  void clear_flag() override;
-=======
   void set_countdown_time(hal::time_duration p_wait_time);
   
   /**
@@ -45,7 +34,6 @@
    * @brief clears reset flags
    */
   virtual void clear_flag();
->>>>>>> 53ae43c8
 };
 
 }  // namespace hal::stm32f1