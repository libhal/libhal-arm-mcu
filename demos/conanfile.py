--- conflicted
+++ resolved
@@ -22,13 +22,6 @@
     python_requires_extend = "libhal-bootstrap.demo"
 
     def requirements(self):
-<<<<<<< HEAD
-        bootstrap = self.python_requires["libhal-bootstrap"]
-        self.requires("libhal-arm-mcu/[1.5.0 || latest]")
-        self.requires("minimp3/cci.20211201")
-        bootstrap.module.add_demo_requirements(self, is_platform=True)
-=======
         self.requires("libhal-util/[^5.4.0]")
         self.requires("libhal-arm-mcu/[1.6.0 || latest]")
-        self.requires("minimp3/cci.20211201")
->>>>>>> 6d970730
+        self.requires("minimp3/cci.20211201")