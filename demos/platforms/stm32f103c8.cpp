--- conflicted
+++ resolved
@@ -58,31 +58,13 @@
   static hal::stm32f1::input_pin input_pin('B', 4);
   p_resources.input_pin = &input_pin;
 
-<<<<<<< HEAD
-  static hal::atomic_spin_lock my_lock;
+  static hal::atomic_spin_lock adc_lock;
   static hal::stm32f1::adc_peripheral_manager adc(
-    hal::stm32f1::adc_peripheral_manager::adc_selection::adc1, my_lock);
+    hal::stm32f1::adc_peripheral_manager::adc_selection::adc1, adc_lock);
   static auto pb0 =
     adc.acquire_channel(hal::stm32f1::adc_peripheral_manager::pins::pb0);
   p_resources.adc = &pb0;
 
-  static hal::stm32f1::output_pin sda_output_pin('A', 0);
-  static hal::stm32f1::output_pin scl_output_pin('A', 15);
-
-  sda_output_pin.configure({
-    .resistor = hal::pin_resistor::pull_up,
-    .open_drain = true,
-  });
-  scl_output_pin.configure({
-    .resistor = hal::pin_resistor::pull_up,
-    .open_drain = true,
-  });
-  static hal::bit_bang_i2c::pins bit_bang_pins{
-    .sda = &sda_output_pin,
-    .scl = &scl_output_pin,
-  };
-  static hal::bit_bang_i2c bit_bang_i2c(bit_bang_pins, steady_clock);
-=======
   static hal::stm32f1::output_pin sda_output_pin('B', 7);
   static hal::stm32f1::output_pin scl_output_pin('B', 6);
   static hal::bit_bang_i2c bit_bang_i2c(
@@ -91,7 +73,6 @@
       .scl = &scl_output_pin,
     },
     steady_clock);
->>>>>>> 828484a8
   p_resources.i2c = &bit_bang_i2c;
 
   static hal::stm32f1::output_pin spi_chip_select('A', 4);
